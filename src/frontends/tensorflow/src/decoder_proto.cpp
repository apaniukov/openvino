--- conflicted
+++ resolved
@@ -293,13 +293,13 @@
             }
         }
         auto ov_type = get_ov_type(tf_type);
-<<<<<<< HEAD
         FRONT_END_GENERAL_CHECK(
             ov_type.is_static(),
             "Encountered unknown element type " + DataType_Name(tf_type) + " on an empty tensor_proto");
         if(ov_type == element::string)
             std::cerr << "String tensor value detected, will try to represent as a natural string tensor";
-=======
+// FIXME: This is code from master that should be reworked
+#if 0
         if (tf_type != ::tensorflow::DataType::DT_STRING) {
             FRONT_END_GENERAL_CHECK(
                 ov_type.is_static(),
@@ -316,7 +316,7 @@
             }
             return data;
         }
->>>>>>> 7d8f4af7
+#endif
         ov::Tensor res(ov_type, pshape.get_shape());
         //if(ov_type == element::string)std::cerr << "VVVVVVVVVVVV\n";
         auto tensor_content = tensor_proto.tensor_content();
