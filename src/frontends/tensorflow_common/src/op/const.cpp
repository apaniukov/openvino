--- conflicted
+++ resolved
@@ -21,12 +21,11 @@
 namespace op {
 
 OutputVector translate_const_op(const NodeContext& node) {
-<<<<<<< HEAD
     try {
         auto ov_type = node.get_attribute_as_any("dtype");
         if(!ov_type.is<element::Type>()) {
             // FIXME: kind of a work around, the next line should raise StructuralTypeWA with necessary data encapsulated
-            node.get_attribute<ov::Tensor>("value");
+            auto tensor = node.get_attribute<ov::Tensor>("value");
             std::cerr << "----------------------------- CANNOT BE ------------------------------\n";
         }
         std::shared_ptr<Node> const_node;
@@ -60,7 +59,7 @@
     } catch(...) {
         std::cerr << "[ ERROR ] Cannot decode ov::Tensor from node with name " << node.get_name() << "\n";
         throw;
-=======
+#if 0  // TODO: Adopt this part in string tensors
     auto ov_type = node.get_attribute_as_any("dtype");
     std::shared_ptr<Node> const_node;
     if (!ov_type.is<ov::element::Type>() || ov_type.as<ov::element::Type>() == ov::element::dynamic ||
@@ -73,7 +72,7 @@
     } else {
         auto tensor = node.get_attribute<Tensor>("value");
         const_node = std::make_shared<Constant>(tensor.get_element_type(), tensor.get_shape(), tensor.data());
->>>>>>> 7d8f4af7
+#endif
     }
 
 }
